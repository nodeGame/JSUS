--- conflicted
+++ resolved
@@ -906,7 +906,6 @@
 </div>
 <p>NaN and +-Infinity are numbers, so no check is necessary.</p>
         </td>
-<<<<<<< HEAD
         <td class="code highlight"><div class="highlight"><pre>        <span class="k">if</span> <span class="p">(</span><span class="s1">&#39;function&#39;</span> <span class="o">===</span> <span class="k">typeof</span> <span class="nx">obj</span><span class="p">)</span> <span class="p">{</span>
             <span class="nx">clone</span> <span class="o">=</span> <span class="kd">function</span><span class="p">()</span> <span class="p">{</span>
                 <span class="kd">var</span> <span class="nx">len</span><span class="p">,</span> <span class="nx">args</span><span class="p">;</span>
@@ -924,8 +923,13 @@
                     <span class="k">return</span> <span class="nx">obj</span><span class="p">.</span><span class="nx">apply</span><span class="p">(</span><span class="nx">clone</span><span class="p">,</span> <span class="nx">args</span><span class="p">);</span>
                 <span class="p">}</span>
             <span class="p">}</span>
-=======
-        <td class="code highlight"><div class="highlight"><pre>        <span class="k">if</span> <span class="p">(</span><span class="s1">&#39;function&#39;</span> <span class="o">===</span> <span class="k">typeof</span> <span class="nx">obj</span><span class="p">)</span> <span class="p">{</span></pre></div>
+        <span class="p">}</span>
+        <span class="k">else</span> <span class="p">{</span>
+            <span class="nx">clone</span> <span class="o">=</span> <span class="nb">Object</span><span class="p">.</span><span class="nx">prototype</span><span class="p">.</span><span class="nx">toString</span><span class="p">.</span><span class="nx">call</span><span class="p">(</span><span class="nx">obj</span><span class="p">)</span> <span class="o">===</span> <span class="s1">&#39;[object Array]&#39;</span> <span class="o">?</span>
+                <span class="p">[]</span> <span class="o">:</span> <span class="p">{};</span>
+        <span class="p">}</span>
+
+        <span class="k">for</span> <span class="p">(</span><span class="nx">i</span> <span class="k">in</span> <span class="nx">obj</span><span class="p">)</span> <span class="p">{</span></pre></div>
         </td>
       </tr>
       <tr>
@@ -933,63 +937,6 @@
 <div class="pilwrap">
   <a class="pilcrow" href="#section-25" id="section-25">&#182;</a>
 </div>
-
-<div class="highlight"><pre><code>     <span class="n">clone</span> <span class="o">=</span> <span class="n">obj</span><span class="p">;</span>
-</code></pre></div>
-
-
-
-<!-- Check when and if we need this -->
-        </td>
-        <td class="code highlight"><div class="highlight"><pre>            <span class="nx">clone</span> <span class="o">=</span> <span class="kd">function</span><span class="p">()</span> <span class="p">{</span> <span class="k">return</span> <span class="nx">obj</span><span class="p">.</span><span class="nx">apply</span><span class="p">(</span><span class="nx">clone</span><span class="p">,</span> <span class="nx">arguments</span><span class="p">);</span> <span class="p">};</span>
->>>>>>> c49031b0
-        <span class="p">}</span>
-        <span class="k">else</span> <span class="p">{</span>
-            <span class="nx">clone</span> <span class="o">=</span> <span class="nb">Object</span><span class="p">.</span><span class="nx">prototype</span><span class="p">.</span><span class="nx">toString</span><span class="p">.</span><span class="nx">call</span><span class="p">(</span><span class="nx">obj</span><span class="p">)</span> <span class="o">===</span> <span class="s1">&#39;[object Array]&#39;</span> <span class="o">?</span>
-                <span class="p">[]</span> <span class="o">:</span> <span class="p">{};</span>
-        <span class="p">}</span>
-
-        <span class="k">for</span> <span class="p">(</span><span class="nx">i</span> <span class="k">in</span> <span class="nx">obj</span><span class="p">)</span> <span class="p">{</span></pre></div>
-        </td>
-      </tr>
-      <tr>
-        <td class="docs">
-<div class="pilwrap">
-<<<<<<< HEAD
-  <a class="pilcrow" href="#section-15" id="section-15">&#182;</a>
-=======
-  <a class="pilcrow" href="#section-26" id="section-26">&#182;</a>
-</div>
-<p>TODO: index i is being updated, so apply is called on the
-last element, instead of the correct one.
-if ('function' === typeof obj[i]) {
-   value = function() { return obj[i].apply(clone, arguments); };
-}
-It is not NULL and it is an object</p>
-        </td>
-        <td class="code highlight"><div class="highlight"><pre>            <span class="k">if</span> <span class="p">(</span><span class="nx">obj</span><span class="p">[</span><span class="nx">i</span><span class="p">]</span> <span class="o">&amp;&amp;</span> <span class="s1">&#39;object&#39;</span> <span class="o">===</span> <span class="k">typeof</span> <span class="nx">obj</span><span class="p">[</span><span class="nx">i</span><span class="p">])</span> <span class="p">{</span></pre></div>
-        </td>
-      </tr>
-      <tr>
-        <td class="docs">
-<div class="pilwrap">
-  <a class="pilcrow" href="#section-27" id="section-27">&#182;</a>
-</div>
-<p>Is an array.</p>
-        </td>
-        <td class="code highlight"><div class="highlight"><pre>                <span class="k">if</span> <span class="p">(</span><span class="nb">Object</span><span class="p">.</span><span class="nx">prototype</span><span class="p">.</span><span class="nx">toString</span><span class="p">.</span><span class="nx">call</span><span class="p">(</span><span class="nx">obj</span><span class="p">[</span><span class="nx">i</span><span class="p">])</span> <span class="o">===</span>
-                    <span class="s1">&#39;[object Array]&#39;</span><span class="p">)</span> <span class="p">{</span>
-
-                    <span class="nx">value</span> <span class="o">=</span> <span class="nx">obj</span><span class="p">[</span><span class="nx">i</span><span class="p">].</span><span class="nx">slice</span><span class="p">(</span><span class="mi">0</span><span class="p">);</span>
-                <span class="p">}</span></pre></div>
-        </td>
-      </tr>
-      <tr>
-        <td class="docs">
-<div class="pilwrap">
-  <a class="pilcrow" href="#section-28" id="section-28">&#182;</a>
->>>>>>> c49031b0
-</div>
 <p>It is not NULL and it is an object.
 Even if it is an array we need to use CLONE,
 because <code>slice()</code> does not clone arrays of objects.</p>
@@ -1010,11 +957,7 @@
       <tr>
         <td class="docs">
 <div class="pilwrap">
-<<<<<<< HEAD
-  <a class="pilcrow" href="#section-16" id="section-16">&#182;</a>
-=======
-  <a class="pilcrow" href="#section-29" id="section-29">&#182;</a>
->>>>>>> c49031b0
+  <a class="pilcrow" href="#section-26" id="section-26">&#182;</a>
 </div>
 <p>We know if object.defineProperty is available.</p>
         </td>
@@ -1025,31 +968,8 @@
                         <span class="nx">configurable</span><span class="o">:</span> <span class="kc">true</span>
                     <span class="p">});</span>
                 <span class="p">}</span>
-<<<<<<< HEAD
                 <span class="k">else</span> <span class="p">{</span>
                     <span class="nx">setProp</span><span class="p">(</span><span class="nx">clone</span><span class="p">,</span> <span class="nx">i</span><span class="p">,</span> <span class="nx">value</span><span class="p">);</span>
-=======
-                <span class="k">else</span> <span class="p">{</span></pre></div>
-        </td>
-      </tr>
-      <tr>
-        <td class="docs">
-<div class="pilwrap">
-  <a class="pilcrow" href="#section-30" id="section-30">&#182;</a>
-</div>
-<p>or we try...</p>
-        </td>
-        <td class="code highlight"><div class="highlight"><pre>                    <span class="k">try</span> <span class="p">{</span>
-                        <span class="nb">Object</span><span class="p">.</span><span class="nx">defineProperty</span><span class="p">(</span><span class="nx">clone</span><span class="p">,</span> <span class="nx">i</span><span class="p">,</span> <span class="p">{</span>
-                            <span class="nx">value</span><span class="o">:</span> <span class="nx">value</span><span class="p">,</span>
-                            <span class="nx">writable</span><span class="o">:</span> <span class="kc">true</span><span class="p">,</span>
-                            <span class="nx">configurable</span><span class="o">:</span> <span class="kc">true</span>
-                        <span class="p">});</span>
-                    <span class="p">}</span>
-                    <span class="k">catch</span><span class="p">(</span><span class="nx">e</span><span class="p">)</span> <span class="p">{</span>
-                        <span class="nx">clone</span><span class="p">[</span><span class="nx">i</span><span class="p">]</span> <span class="o">=</span> <span class="nx">value</span><span class="p">;</span>
-                    <span class="p">}</span>
->>>>>>> c49031b0
                 <span class="p">}</span>
             <span class="p">}</span>
         <span class="p">}</span>
@@ -1274,11 +1194,7 @@
       <tr>
         <td class="docs">
 <div class="pilwrap">
-<<<<<<< HEAD
-  <a class="pilcrow" href="#section-19" id="section-19">&#182;</a>
-=======
-  <a class="pilcrow" href="#section-34" id="section-34">&#182;</a>
->>>>>>> c49031b0
+  <a class="pilcrow" href="#section-30" id="section-30">&#182;</a>
 </div>
 <p>Checking before starting the algorithm</p>
         </td>
@@ -1295,11 +1211,7 @@
       <tr>
         <td class="docs">
 <div class="pilwrap">
-<<<<<<< HEAD
-  <a class="pilcrow" href="#section-20" id="section-20">&#182;</a>
-=======
-  <a class="pilcrow" href="#section-35" id="section-35">&#182;</a>
->>>>>>> c49031b0
+  <a class="pilcrow" href="#section-31" id="section-31">&#182;</a>
 </div>
 <p>it is an object and it is not NULL</p>
         </td>
@@ -1309,11 +1221,7 @@
       <tr>
         <td class="docs">
 <div class="pilwrap">
-<<<<<<< HEAD
-  <a class="pilcrow" href="#section-21" id="section-21">&#182;</a>
-=======
-  <a class="pilcrow" href="#section-36" id="section-36">&#182;</a>
->>>>>>> c49031b0
+  <a class="pilcrow" href="#section-32" id="section-32">&#182;</a>
 </div>
 <p>If we are merging an object into
 a non-object, we need to cast the
