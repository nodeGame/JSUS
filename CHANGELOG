--- conflicted
+++ resolved
@@ -1,10 +1,6 @@
 # ChangeLog
 
-<<<<<<< HEAD
-## 0.9.4 
-=======
 ## 0.9.4
->>>>>>> 9aec4012
 - `#PARSE.getQueryString()` accepts referer as second parameter.
 - `#DOM.disableRightClick()` and `#DOM.enableRightClick()`.
 
