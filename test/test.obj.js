--- conflicted
+++ resolved
@@ -190,11 +190,8 @@
     describe('#clone() functions', function() {
     	
     	var clone_func = JSUS.clone(obj_func.b);
-<<<<<<< HEAD
-=======
 //    	console.log(clone_func.toString())
->>>>>>> edd62900
-    	
+
 	    // FUNC
 //	    it('should return the copy of an object containing functions', function(){
 //	    	clone_func.should.be.eql(obj_func.b);
