--- conflicted
+++ resolved
@@ -150,23 +150,10 @@
         return result;
     };
     
-<<<<<<< HEAD
-    /**
-     * Generate a random Latin Square of size S.
-     * 
-     * If N is defined, it returns a "Latin Rectangle" (SxN)
-     * 
-     */
-    ARRAY.prototype.latinSquare = function (S, N) {
-    	if (!N) N = S;
-    	if (!S || S < 0 || (N < 0)) return false;
-    	
-=======
-    
+
     ARRAY._latinSquare = function (S, N, self) {
     	var self = ('undefined' === typeof self) ? true : self;
     	if (S === N && !self) return false; // infinite loop
->>>>>>> 7e9df0dd
     	var seq = [];
     	var latin = [];
     	for (var i=0; i< S; i++) {
