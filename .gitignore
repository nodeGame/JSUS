--- conflicted
+++ resolved
@@ -6,11 +6,7 @@
 npm-debug.log
 yuidoc.js
 /node_modules/*
-<<<<<<< HEAD
 /build/*
 test/tmp_*
-=======
-test/tmp_*
 
-.\#*
->>>>>>> 6a75c035
+.\#*