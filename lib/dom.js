--- conflicted
+++ resolved
@@ -70,17 +70,6 @@
 };
 
 /**
-<<<<<<< HEAD
- * ### DOM.format_string
- * 
- * Splits a string into a series of _span_ elements
- * 
- * This methods permits to highlight special parts of a string by enclosing 
- * them in _span_ elements to which it is possible to associate a css class 
- * or id. Alternatively, it also possible to add in-line style. E.g.:
- * 
- * 	format_string('%sImportant!%s An error has occurred: %prefile not found%pre', {
-=======
  * ### DOM.sprintf
  * 
  * Builds up a decorated HTML text element
@@ -95,7 +84,6 @@
  *  		add in-line style. E.g.:
  * 
  * 	sprintf('%sImportant!%s An error has occurred: %pre@err%pre', {
->>>>>>> c12e3601
  * 		'%pre': {
  * 			style: 'font-size: 12px; font-family: courier;'
  * 		},
@@ -103,25 +91,16 @@
  * 			id: 'myId',
  * 			'class': 'myClass',
  * 		},
-<<<<<<< HEAD
- * 	}, document.body);
- * 
-=======
  * 		'@err': 'file not found',
  * 	}, document.body);
  * 
  * 
->>>>>>> c12e3601
  * @param {string} string A text to transform
  * @param {object} args Optional. An object containing the spans to apply to the string
  * @param {Element} root Optional. An HTML element to which append the string. Defaults, a new _span_ element
  * 
  */
-<<<<<<< HEAD
-DOM.format_string = function (string, args, root) {
-=======
 DOM.sprintf = function (string, args, root) {
->>>>>>> c12e3601
 	
 	var text, textNode, span, idx_start, idx_finish, idx_replace, idxs, spans = {};
 	
@@ -134,51 +113,6 @@
 	// Transform arguments before inserting them.
 	for (var key in args) {
 		if (args.hasOwnProperty(key)) {
-<<<<<<< HEAD
-			span = W.getElement('span', null, args[key]);
-
-			idx_start = string.indexOf(key);
-			idx_replace = idx_start + key.length;
-			idx_finish = string.indexOf(key, idx_replace);
-
-			if ('undefined' === typeof idx_start || 'undefined' === typeof !idx_finish) {
-				JSUS.log('Error. Could not find key: ' + key);
-				return false;
-			}
-			
-			text = document.createTextNode(string.substring(idx_replace, idx_finish));
-			span.appendChild(text);
-
-			spans[idx_start] = {
-				span: span,
-				finish: idx_finish,
-				marker_length: key.length,
-			}
-			
-		}
-	  
-	}
-	
-	idxs = JSUS.keys(spans).sort(function(a,b){return a-b});
-	
-	
-	idx_start = -1;
-	for (var i = 0; i < idxs.length; i++) {
-		
-		// add fragments of string
-		if (idx_start !== idxs[i]-1) {
-			root.appendChild(document.createTextNode(string.substring(idx_start, idxs[i])));
-		}
-		
-		// add span
-		root.appendChild(spans[idxs[i]].span);
-		idx_start = spans[idxs[i]].finish + spans[idxs[i]].marker_length;
-	}
-	
-	// add the final part of the string
-	if (idx_start !== string.length) {
-		root.appendChild(document.createTextNode(string.substring(idx_start)));
-=======
 			
 			// pattern not found
 			if (idx_start === -1) continue;
@@ -251,15 +185,11 @@
 	// add the final part of the string
 	if (idx_finish !== string.length) {
 		root.appendChild(document.createTextNode(string.substring(idx_finish)));
->>>>>>> c12e3601
 	}
 	
 	return root;
 }
-<<<<<<< HEAD
-
-=======
->>>>>>> c12e3601
+
 
 /**
  * ### DOM.isNode
