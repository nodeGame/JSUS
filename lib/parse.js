--- conflicted
+++ resolved
@@ -244,7 +244,6 @@
     };
 
     /**
-<<<<<<< HEAD
      * ## PARSE.range
      *
      * Decodes strings into an array of integers
@@ -499,7 +498,7 @@
         return expr;
     }
 
-=======
+    /**
      * ## PARSE.funcName
      *
      * Returns the name of the function
@@ -536,8 +535,6 @@
             return (res && res.length > 1) ? res[1].trim() : "";
         };
     };
->>>>>>> dc1189ec
-
     JSUS.extend(PARSE);
 
 })('undefined' !== typeof JSUS ? JSUS : module.parent.exports.JSUS);