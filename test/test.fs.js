var util = require('util');
<<<<<<< HEAD
should = require('should'),
fs = require('fs'),
path = require('path');
JSUS = require('./../jsus').JSUS;


var fsTestDir = null,
randomNum = null,
randomSubDir = null,
copyDir = null;

describe('FS: ', function(){

    after(function(){
	if (copyDir) {
	    JSUS.cleanDir(copyDir);
	}
	if (fsTestDir) {
	    JSUS.rmdirSyncRecursive(fsTestDir);
	}
    });
    

    describe('#deleteIfExists()', function(){
	
	before(function(){
	    fsTestDir = __dirname + '/tmp_jsus_fs_test/';
	    if (!JSUS.existsSync(fsTestDir)) {
		fs.mkdirSync(fsTestDir, 0755);
	    }
	    
	    randomNum = JSUS.randomInt(0, 1000000);
	    randomSubDir = fsTestDir + randomNum + "/";
	    
	    fs.mkdirSync(randomSubDir, 0755);
	    
	    fs.writeFileSync(randomSubDir + "file", "Hey there!");
	    fs.writeFileSync(randomSubDir + "file1.js", "Hey there!");
	    fs.writeFileSync(randomSubDir + "file2.js", "Hey there!");
	    fs.writeFileSync(randomSubDir + "file3.js", "Hey there!");
	    fs.writeFileSync(randomSubDir + "file.txt", "Hey there!");
	});
	
	it('should return TRUE when deleting existing files.', function() {
	    var result = JSUS.deleteIfExists(randomSubDir + "file3.js");
	    result.should.be.true;
	});	
	
	it('should unlink existing file from file system.', function() {
	    JSUS.existsSync(randomSubDir + "file3.js").should.be.false;
	});	
	
	it('should return FALSE when deleting not existing files.', function() {
	    var result = JSUS.deleteIfExists(randomSubDir + "file100.js");
	    result.should.be.false;
	});	
	
	
    });
    
    describe('#copyFromDir()', function() {

	before(function() {
	    copyDir = fsTestDir + randomNum + "_copy/";
	    fs.mkdirSync(copyDir, 0755);
	});
	
	it('should return TRUE when no error occurs.', function() {
	    var result = JSUS.copyFromDir(randomSubDir, copyDir, '.js');
	    result.should.be.true;
	});	
	
	
	it('should copy only .js files to destination.', function() {
	    fs.readdir(copyDir, function(err, files) {
		var filtered = files.filter(function(file) { return path.extname(file) ===  '.js'; });
		
		filtered.length.should.be.eql(2);
		files.length.should.be.eql(2);
	    });
	});	
	
	it('should copy all files to destination.', function() {
	    var func = function(){
		fs.readdir(randomSubDir, function(err, files) {
		    files.length.should.be.eql(4);
		});
	    };
	    JSUS.copyFromDir(randomSubDir, copyDir, undefined, func);
	});	
	
    });
    
    describe('#cleanDir()', function(){
	it('should return TRUE when no error occurs.', function() {
	    var result = JSUS.cleanDir(randomSubDir, '.js');
	    result.should.be.true;
	});	
	
	
	it('should unlink all .js files from the directory.', function() {
	    fs.readdir(randomSubDir, function(err, files) {
		var filtered = files.filter(function(file) { return path.extname(file) ===  '.js'; });
		
		filtered.length.should.be.eql(0);
	    });
	});	
	
	it('should unlink all files from the directory.', function() {
	    var func = function(){
		fs.readdir(randomSubDir, function(err, files) {
		    files.length.should.be.eql(0);
		});
	    };
	    JSUS.cleanDir(randomSubDir, null, func);
	});	
	
    });
=======
    should = require('should'),
    fs = require('fs'),
    path = require('path');
    JSUS = require('./../jsus').JSUS;


var fsTestDir = null,
	randomNum = null,
	randomSubDir = null,
	copyDir = null;

describe('FS: ', function(){

	after(function(){
		if (copyDir) {
			JSUS.cleanDir(copyDir);
		}
		if (fsTestDir) {
			JSUS.rmdirSyncRecursive(fsTestDir);
		}
	});


	describe('#deleteIfExists()', function(){

		before(function(){
			fsTestDir = __dirname + '/tmp_jsus_fs_test/';
			if (!JSUS.existsSync(fsTestDir)) {
				fs.mkdirSync(fsTestDir, 0755);
			}

			randomNum = JSUS.randomInt(0, 1000000);
			randomSubDir = fsTestDir + randomNum + "/";

			fs.mkdirSync(randomSubDir, 0755);

			fs.writeFileSync(randomSubDir + "file", "Hey there!");
			fs.writeFileSync(randomSubDir + "file1.js", "Hey there!");
			fs.writeFileSync(randomSubDir + "file2.js", "Hey there!");
			fs.writeFileSync(randomSubDir + "file3.js", "Hey there!");
			fs.writeFileSync(randomSubDir + "file.txt", "Hey there!");
		});

		it('should return TRUE when deleting existing files.', function() {
			var result = JSUS.deleteIfExists(randomSubDir + "file3.js");
			result.should.be.true;
		});

		it('should unlink existing file from file system.', function() {
			JSUS.existsSync(randomSubDir + "file3.js").should.be.false;
		});

		it('should return FALSE when deleting not existing files.', function() {
			var result = JSUS.deleteIfExists(randomSubDir + "file100.js");
			result.should.be.false;
		});


	});

	describe('#copyFromDir()', function() {

		before(function() {
			copyDir = fsTestDir + randomNum + "_copy/";
			fs.mkdirSync(copyDir, 0755);
		});

		it('should return TRUE when no error occurs.', function() {
			var result = JSUS.copyFromDir(randomSubDir, copyDir, '.js');
			result.should.be.true;
		});


		it('should copy only .js files to destination.', function() {
			fs.readdir(copyDir, function(err, files) {
			    var filtered = files.filter(function(file) { return path.extname(file) ===  '.js'; });

			    filtered.length.should.be.eql(2);
			    files.length.should.be.eql(2);
			});
		});

		it('should copy all files to destination.', function() {
			var func = function(){
				fs.readdir(randomSubDir, function(err, files) {
					files.length.should.be.eql(4);
				});
			};
			JSUS.copyFromDir(randomSubDir, copyDir, undefined, func);
		});

	});

	describe('#cleanDir()', function(){
		it('should return TRUE when no error occurs.', function() {
			var result = JSUS.cleanDir(randomSubDir, '.js');
			result.should.be.true;
		});


		it('should unlink all .js files from the directory.', function() {
			fs.readdir(randomSubDir, function(err, files) {
			    var filtered = files.filter(function(file) { return path.extname(file) ===  '.js'; });

			    filtered.length.should.be.eql(0);
			});
		});

		it('should unlink all files from the directory.', function() {
			var func = function(){
				fs.readdir(randomSubDir, function(err, files) {
					files.length.should.be.eql(0);
				});
			};
			JSUS.cleanDir(randomSubDir, null, func);
		});

	});
>>>>>>> 14e16c1e
});<|MERGE_RESOLUTION|>--- conflicted
+++ resolved
@@ -1,124 +1,4 @@
 var util = require('util');
-<<<<<<< HEAD
-should = require('should'),
-fs = require('fs'),
-path = require('path');
-JSUS = require('./../jsus').JSUS;
-
-
-var fsTestDir = null,
-randomNum = null,
-randomSubDir = null,
-copyDir = null;
-
-describe('FS: ', function(){
-
-    after(function(){
-	if (copyDir) {
-	    JSUS.cleanDir(copyDir);
-	}
-	if (fsTestDir) {
-	    JSUS.rmdirSyncRecursive(fsTestDir);
-	}
-    });
-    
-
-    describe('#deleteIfExists()', function(){
-	
-	before(function(){
-	    fsTestDir = __dirname + '/tmp_jsus_fs_test/';
-	    if (!JSUS.existsSync(fsTestDir)) {
-		fs.mkdirSync(fsTestDir, 0755);
-	    }
-	    
-	    randomNum = JSUS.randomInt(0, 1000000);
-	    randomSubDir = fsTestDir + randomNum + "/";
-	    
-	    fs.mkdirSync(randomSubDir, 0755);
-	    
-	    fs.writeFileSync(randomSubDir + "file", "Hey there!");
-	    fs.writeFileSync(randomSubDir + "file1.js", "Hey there!");
-	    fs.writeFileSync(randomSubDir + "file2.js", "Hey there!");
-	    fs.writeFileSync(randomSubDir + "file3.js", "Hey there!");
-	    fs.writeFileSync(randomSubDir + "file.txt", "Hey there!");
-	});
-	
-	it('should return TRUE when deleting existing files.', function() {
-	    var result = JSUS.deleteIfExists(randomSubDir + "file3.js");
-	    result.should.be.true;
-	});	
-	
-	it('should unlink existing file from file system.', function() {
-	    JSUS.existsSync(randomSubDir + "file3.js").should.be.false;
-	});	
-	
-	it('should return FALSE when deleting not existing files.', function() {
-	    var result = JSUS.deleteIfExists(randomSubDir + "file100.js");
-	    result.should.be.false;
-	});	
-	
-	
-    });
-    
-    describe('#copyFromDir()', function() {
-
-	before(function() {
-	    copyDir = fsTestDir + randomNum + "_copy/";
-	    fs.mkdirSync(copyDir, 0755);
-	});
-	
-	it('should return TRUE when no error occurs.', function() {
-	    var result = JSUS.copyFromDir(randomSubDir, copyDir, '.js');
-	    result.should.be.true;
-	});	
-	
-	
-	it('should copy only .js files to destination.', function() {
-	    fs.readdir(copyDir, function(err, files) {
-		var filtered = files.filter(function(file) { return path.extname(file) ===  '.js'; });
-		
-		filtered.length.should.be.eql(2);
-		files.length.should.be.eql(2);
-	    });
-	});	
-	
-	it('should copy all files to destination.', function() {
-	    var func = function(){
-		fs.readdir(randomSubDir, function(err, files) {
-		    files.length.should.be.eql(4);
-		});
-	    };
-	    JSUS.copyFromDir(randomSubDir, copyDir, undefined, func);
-	});	
-	
-    });
-    
-    describe('#cleanDir()', function(){
-	it('should return TRUE when no error occurs.', function() {
-	    var result = JSUS.cleanDir(randomSubDir, '.js');
-	    result.should.be.true;
-	});	
-	
-	
-	it('should unlink all .js files from the directory.', function() {
-	    fs.readdir(randomSubDir, function(err, files) {
-		var filtered = files.filter(function(file) { return path.extname(file) ===  '.js'; });
-		
-		filtered.length.should.be.eql(0);
-	    });
-	});	
-	
-	it('should unlink all files from the directory.', function() {
-	    var func = function(){
-		fs.readdir(randomSubDir, function(err, files) {
-		    files.length.should.be.eql(0);
-		});
-	    };
-	    JSUS.cleanDir(randomSubDir, null, func);
-	});	
-	
-    });
-=======
     should = require('should'),
     fs = require('fs'),
     path = require('path');
@@ -237,5 +117,4 @@
 		});
 
 	});
->>>>>>> 14e16c1e
 });